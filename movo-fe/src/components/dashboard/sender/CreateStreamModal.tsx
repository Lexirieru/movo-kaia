--- conflicted
+++ resolved
@@ -20,10 +20,6 @@
   parseTokenAmount,
   addReceiver,
 } from "@/lib/smartContract";
-<<<<<<< HEAD
-
-=======
->>>>>>> f7c4cafd
 const Modal = ({
   isOpen,
   onClose,
@@ -173,9 +169,6 @@
     : "Create Escrow Stream";
   const loadingText = isAddReceiverMode ? "Adding Receiver" : "Creating Escrow";
 
-<<<<<<< HEAD
-  const handleTokenSelect = (token: "USDC" | "IDRX") => {
-=======
   // Map our token types to smart contract expected types
   const mapToSmartContractToken = (
     token: "USDC" | "USDT" | "IDRX_BASE" | "IDRX_KAIA",
@@ -222,7 +215,6 @@
   const handleTokenSelect = (
     token: "USDC" | "USDT" | "IDRX_BASE" | "IDRX_KAIA",
   ) => {
->>>>>>> f7c4cafd
     setFormData({ ...formData, token });
   };
 
@@ -492,31 +484,22 @@
       // Format escrowId properly based on contract type
       let escrowIdBytes = existingEscrow!.escrowId;
 
-      // Remove 0x prefix if it exists
-      if (escrowIdBytes.startsWith("0x")) {
-        escrowIdBytes = escrowIdBytes.slice(2);
-      }
-
-      // Ensure it's exactly 32 bytes (64 hex characters)
-      if (escrowIdBytes.length < 64) {
-        escrowIdBytes = escrowIdBytes.padEnd(64, "0");
-      } else if (escrowIdBytes.length > 64) {
-        escrowIdBytes = escrowIdBytes.slice(0, 64);
-      }
-
-      // Add single 0x prefix
-      const formattedEscrowId = `0x${escrowIdBytes}` as `0x${string}`;
-
-<<<<<<< HEAD
-      console.log("🔍 EscrowId formatting for addReceiver:", {
-        original: existingEscrow!.escrowId,
-        cleaned: escrowIdBytes,
-        formatted: formattedEscrowId,
-        length: formattedEscrowId.length,
-        isBytes32: formattedEscrowId.length === 66,
-        tokenType: tokenType
-      });
-=======
+    if (!formData.token) {
+      setMessage({ type: "error", text: "Please select a token type" });
+      return;
+    }
+
+    setIsLoading(true);
+    setMessage(null);
+
+    try {
+      if (isAddReceiverMode) {
+        const receiver = formData.receivers[0];
+        const parsedAmount = parseTokenAmount(
+          receiver.amount,
+          formData.token === "USDC" || formData.token === "USDT" ? 6 : 2,
+        );
+
         const escrowIdBytes = `0x${existingEscrow.escrowId}` as `0x${string}`;
         const smartContractTokenType = mapToSmartContractToken(formData.token);
         const addReceiverResult = await addReceiver(
@@ -526,34 +509,35 @@
           receiver.address as `0x${string}`,
           parsedAmount,
         );
->>>>>>> f7c4cafd
-
-      const addReceiverResult = await addReceiver(
-        walletClient,
-        tokenType,
-        formattedEscrowId,
-        receiver.address as `0x${string}`,
-        parsedAmount,
-      );
-
-      if (!addReceiverResult.success) {
-        throw new Error(
-          addReceiverResult.error ||
-            "Failed to add receiver to escrow onchain",
+
+        if (!addReceiverResult.success) {
+          throw new Error(
+            addReceiverResult.error ||
+              "Failed to add receiver to escrow onchain",
+          );
+        }
+
+        // Receiver added successfully onchain - no database calls needed
+        setMessage({
+          type: "success",
+          text: `Receiver addedd successfully! Transaction: ${addReceiverResult.transactionHash}`,
+        });
+      } else {
+        // Prepare escrow data for onchain creation
+        const receivers = formData.receivers.map(
+          (r) => r.address as `0x${string}`,
         );
-      }
-
-<<<<<<< HEAD
-      const newStream: ReceiverInGroup = {
-        _id: `${existingEscrow!.escrowId}-${receiver.address}-${Date.now()}`,
-        groupId: existingEscrow!.escrowId,
-        originCurrency: tokenType,
-        tokenIcon:
-          tokenType === "USDC" ? "💵" : tokenType === "USDT" ? "💰" : "🇮🇩",
-        depositWalletAddress: receiver.address,
-        amount: parseFloat(receiver.amount),
-      };
-=======
+        const amounts = formData.receivers.map((r) =>
+          parseTokenAmount(
+            r.amount,
+            formData.token === "USDC" || formData.token === "USDT" ? 6 : 2,
+          ),
+        );
+        const totalAmount = amounts.reduce(
+          (acc, amount) => acc + amount,
+          BigInt(0),
+        );
+
         // Debug logging
         console.log("Escrow data prepared:", {
           receivers,
@@ -580,7 +564,97 @@
           },
           undefined, // No userId needed for wallet-only authentication
         );
->>>>>>> f7c4cafd
+
+        // ini escrowIdnya harusnya ngambil dari BE
+
+        if (!escrowResult.success) {
+          throw new Error(
+            escrowResult.error || "Failed to create escrow onchain",
+          );
+        }
+
+        // Generate escrowId from transaction hash or use a unique identifier
+        const escrowId =
+          escrowResult.escrowId ||
+          `escrow_${walletClient.account.address}_${Date.now()}`;
+
+        console.log("escrowId", escrowId);
+        const escrowIdBytes = `0x${escrowId}` as `0x${string}`;
+
+        const escrowData = {
+          groupId: groupId,
+          escrowId: escrowIdBytes,
+          originCurrency: formData.token,
+          walletAddress: walletClient.account.address,
+          totalAmount: totalAmount.toString(),
+          receivers: formData.receivers.map((r) => ({
+            address: r.address,
+            amount: r.amount,
+          })),
+          transactionHash: escrowResult.transactionHash ?? "",
+          status: "active",
+          createdAt: new Date().toISOString(),
+        };
+
+        // Escrow created successfully onchain - no database calls needed
+        // Data will be available through Goldsky indexer
+
+        setMessage({
+          type: "success",
+          text: `Escrow created successfully onchain! Transaction: ${escrowResult.transactionHash}`,
+        });
+
+        // Auto refresh parent data
+        if (onEscrowCreated) {
+          setTimeout(() => {
+            onEscrowCreated();
+          }, 1000); // Wait 1 second for blockchain confirmation
+        }
+      }
+
+      // Ensure it's exactly 32 bytes (64 hex characters)
+      if (escrowIdBytes.length < 64) {
+        escrowIdBytes = escrowIdBytes.padEnd(64, "0");
+      } else if (escrowIdBytes.length > 64) {
+        escrowIdBytes = escrowIdBytes.slice(0, 64);
+      }
+
+      // Add single 0x prefix
+      const formattedEscrowId = `0x${escrowIdBytes}` as `0x${string}`;
+
+      console.log("🔍 EscrowId formatting for addReceiver:", {
+        original: existingEscrow!.escrowId,
+        cleaned: escrowIdBytes,
+        formatted: formattedEscrowId,
+        length: formattedEscrowId.length,
+        isBytes32: formattedEscrowId.length === 66,
+        tokenType: tokenType
+      });
+
+      const addReceiverResult = await addReceiver(
+        walletClient,
+        tokenType,
+        formattedEscrowId,
+        receiver.address as `0x${string}`,
+        parsedAmount,
+      );
+
+      if (!addReceiverResult.success) {
+        throw new Error(
+          addReceiverResult.error ||
+            "Failed to add receiver to escrow onchain",
+        );
+      }
+
+      const newStream: ReceiverInGroup = {
+        _id: `${existingEscrow!.escrowId}-${receiver.address}-${Date.now()}`,
+        groupId: existingEscrow!.escrowId,
+        originCurrency: tokenType,
+        tokenIcon:
+          tokenType === "USDC" ? "💵" : tokenType === "USDT" ? "💰" : "🇮🇩",
+        depositWalletAddress: receiver.address,
+        amount: parseFloat(receiver.amount),
+      };
 
       onCreateStream(newStream);
 
@@ -649,7 +723,6 @@
           </button>
         </div>
 
-<<<<<<< HEAD
         {/* {isAddReceiverMode && (
           <div className="bg-cyan-500/10 border border-cyan-500/20 rounded-lg p-3 ">
             <div className="flex items-center space-x-2">
@@ -714,30 +787,210 @@
                     </p>
                   </>
                 )}
-=======
-        {/* Scrollable Content Area */}
-        <div className="flex-1 overflow-y-auto scrollbar-hide">
-          {isAddReceiverMode && (
-            <div className="bg-cyan-500/10 border border-cyan-500/20 rounded-lg p-4 m-6 mb-0">
-              <div className="flex items-center space-x-3">
-                <div className="w-8 h-8 relative">
-                  <Image
-                    src={getTokenIcon(existingEscrow.tokenType)}
-                    alt={existingEscrow.tokenType}
-                    width={32}
-                    height={32}
-                    className="rounded-full"
+              </div>
+            </div>
+          </div>
+        )}
+
+        <div className="flex-1 overflow-y-auto p-6">
+          <div className="space-y-6">
+            {/* Token Selection */}
+            {!isAddReceiverMode && (
+              <div>
+                <label className="text-white/80 text-sm mb-3 block font-medium">
+                  Select Token for Escrow
+                </label>
+                <select
+                  value={formData.token || ""}
+                  onChange={(e) =>
+                    handleTokenSelect(e.target.value as "USDC" | "IDRX")
+                  }
+                  className="w-full p-4 bg-white/5 border border-white/10 rounded-xl text-white focus:outline-none focus:ring-2 focus:ring-cyan-400/50 focus:border-cyan-400/50 transition-all"
+                >
+                  <option value="" disabled>
+                    Choose a token
+                  </option>
+                  {AVAILABLE_TOKENS.map((token) => (
+                    <option
+                      key={token.symbol}
+                      value={token.symbol}
+                      className="bg-gray-800 text-white"
+                    >
+                      {token.symbol} - {token.description}
+                    </option>
+                  ))}
+                </select>
+              </div>
+            )}
+            {/* Selected Token Display */}
+            {formData.token && (
+              <div className="p-3 bg-cyan-500/10 border border-cyan-500/20 rounded-lg">
+                <div className="flex items-center space-x-2">
+                  <div className="text-2xl">
+                    {formData.token === "USDC" ? "💵" : "🔗"}
+                  </div>
+                  <div>
+                    <p className="text-cyan-300 font-medium">
+                      {isAddReceiverMode
+                        ? "Existing Escrow: "
+                        : "Selected Token: "}
+                      {formData.token}
+                    </p>
+                    {isAddReceiverMode && (
+                      <p className="text-cyan-400/80 text-sm">
+                        ID: {existingEscrow.escrowId}
+                      </p>
+                    )}
+                  </div>
+                </div>
+              </div>
+            )}
+
+            {/* Vesting Options */}
+            {!isAddReceiverMode && (
+              <div className="space-y-4">
+                <div className="flex items-center space-x-3">
+                  <input
+                    type="checkbox"
+                    id="vestingEnabled"
+                    checked={formData.vestingEnabled}
+                    onChange={(e) =>
+                      setFormData({
+                        ...formData,
+                        vestingEnabled: e.target.checked,
+                        vestingDuration: e.target.checked
+                          ? formData.vestingDuration
+                          : 0,
+                      })
+                    }
+                    className="w-4 h-4 text-cyan-600 bg-white/10 border-white/20 rounded focus:ring-cyan-500 focus:ring-2"
                   />
                 </div>
-                <div>
-                  <p className="text-cyan-300 font-medium">
-                    Adding to existing {existingEscrow.tokenType} escrow
-                  </p>
-                  <p className="text-cyan-400/80 text-sm">
-                    ID: {existingEscrow.escrowId}
-                  </p>
-                </div>
->>>>>>> f7c4cafd
+
+                {formData.vestingEnabled && (
+                  <div>
+                    <label className="block text-white/80 text-sm font-medium mb-3">
+                      Vesting Duration
+                    </label>
+                    <div className="flex items-center space-x-3">
+                      <input
+                        type="number"
+                        id="vestingDuration"
+                        min="1"
+                        max={formData.vestingUnit === "days" ? "3650" : "520"}
+                        value={formData.vestingDuration}
+                        onChange={(e) =>
+                          setFormData({
+                            ...formData,
+                            vestingDuration: parseInt(e.target.value) || 0,
+                          })
+                        }
+                        placeholder={`Enter ${formData.vestingUnit} (1-${formData.vestingUnit === "days" ? "3650" : "520"})`}
+                        className="flex-1 p-2 bg-white/5 border border-white/10 rounded-lg text-white placeholder-white/40 focus:outline-none focus:ring-2 focus:ring-purple-400/50 focus:border-purple-400/50 text-sm"
+                      />
+                      <select
+                        value={formData.vestingUnit}
+                        onChange={(e) =>
+                          setFormData({
+                            ...formData,
+                            vestingUnit: e.target.value as "days" | "weeks",
+                            vestingDuration: 0, // Reset duration when changing unit
+                          })
+                        }
+                        className="px-3 py-2 bg-white/5 border border-white/10 rounded-lg text-white focus:outline-none focus:ring-2 focus:ring-purple-400/50 focus:border-purple-400/50 text-sm"
+                      >
+                        <option value="days" className="bg-gray-800 text-white">
+                          Days
+                        </option>
+                        <option
+                          value="weeks"
+                          className="bg-gray-800 text-white"
+                        >
+                          Weeks
+                        </option>
+                      </select>
+                    </div>
+                    <p className="text-purple-300/80 text-xs mt-2">
+                      Tokens will be gradually released over the specified
+                      duration. Receivers can claim their proportional share at
+                      any time during the vesting period.
+                      {formData.vestingDuration > 0 && (
+                        <span className="block mt-1 font-medium">
+                          Total duration: {formData.vestingDuration}{" "}
+                          {formData.vestingUnit}(
+                          {formData.vestingUnit === "weeks"
+                            ? formData.vestingDuration * 7
+                            : formData.vestingDuration}{" "}
+                          days)
+                        </span>
+                      )}
+                    </p>
+                  </div>
+                )}
+              </div>
+            )}
+
+            {/* Receivers */}
+            <div>
+              <div className="flex justify-between items-center mb-3">
+                <label className="text-white/80 text-sm font-medium">
+                  {isAddReceiverMode ? "New Receiver" : "Receivers"}
+                </label>
+                {!isAddReceiverMode && (
+                  <button
+                    type="button"
+                    onClick={addNewReceiver}
+                    className="flex items-center space-x-2 px-3 py-1 bg-cyan-500/20 border border-cyan-500/30 rounded-lg text-cyan-300 hover:bg-cyan-500/30 transition-colors text-sm"
+                  >
+                    <Plus className="w-4 h-4" />
+                    <span>Add Receiver</span>
+                  </button>
+                )}
+              </div>
+
+              <div className="space-y-3">
+                {formData.receivers.map((receiver) => (
+                  <div
+                    key={receiver.id}
+                    className="flex items-center space-x-3 p-3 bg-white/5 border border-white/10 rounded-lg"
+                  >
+                    <div className="flex-1 grid grid-cols-1 md:grid-cols-2 gap-3">
+                      <input
+                        type="text"
+                        value={receiver.address}
+                        onChange={(e) =>
+                          updateReceiver(receiver.id, "address", e.target.value)
+                        }
+                        placeholder="Wallet Address (0x...)"
+                        className="w-full p-2 bg-white/5 border border-white/10 rounded-lg text-white placeholder-white/40 focus:outline-none focus:ring-2 focus:ring-cyan-400/50 focus:border-cyan-400/50 text-sm"
+                      />
+                      <input
+                        type="number"
+                        step="0.01"
+                        min="0"
+                        value={receiver.amount}
+                        onChange={(e) =>
+                          updateReceiver(receiver.id, "amount", e.target.value)
+                        }
+                        placeholder={`Amount (${
+                          isAddReceiverMode
+                            ? existingEscrow!.tokenType
+                            : formData.token || "Token"
+                        })`}
+                        className="w-full p-2 bg-white/5 border border-white/10 rounded-lg text-white placeholder-white/40 focus:outline-none focus:ring-2 focus:ring-cyan-400/50 focus:border-cyan-400/50 text-sm"
+                      />
+                    </div>
+                    {!isAddReceiverMode && formData.receivers.length > 1 && (
+                      <button
+                        type="button"
+                        onClick={() => removeReceiver(receiver.id)}
+                        className="p-2 text-red-400 hover:text-red-300 hover:bg-red-500/10 rounded-lg transition-colors"
+                      >
+                        <Trash2 className="w-4 h-4" />
+                      </button>
+                    )}
+                  </div>
+                ))}
               </div>
             </div>
           )}
@@ -1009,39 +1262,6 @@
                     </div>
                   </div>
 
-<<<<<<< HEAD
-              <div className="space-y-3">
-                {formData.receivers.map((receiver) => (
-                  <div
-                    key={receiver.id}
-                    className="flex items-center space-x-3 p-3 bg-white/5 border border-white/10 rounded-lg"
-                  >
-                    <div className="flex-1 grid grid-cols-1 md:grid-cols-2 gap-3">
-                      <input
-                        type="text"
-                        value={receiver.address}
-                        onChange={(e) =>
-                          updateReceiver(receiver.id, "address", e.target.value)
-                        }
-                        placeholder="Wallet Address (0x...)"
-                        className="w-full p-2 bg-white/5 border border-white/10 rounded-lg text-white placeholder-white/40 focus:outline-none focus:ring-2 focus:ring-cyan-400/50 focus:border-cyan-400/50 text-sm"
-                      />
-                      <input
-                        type="number"
-                        step="0.01"
-                        min="0"
-                        value={receiver.amount}
-                        onChange={(e) =>
-                          updateReceiver(receiver.id, "amount", e.target.value)
-                        }
-                        placeholder={`Amount (${
-                          isAddReceiverMode
-                            ? existingEscrow!.tokenType
-                            : formData.token || "Token"
-                        })`}
-                        className="w-full p-2 bg-white/5 border border-white/10 rounded-lg text-white placeholder-white/40 focus:outline-none focus:ring-2 focus:ring-cyan-400/50 focus:border-cyan-400/50 text-sm"
-                      />
-=======
                   {formData.vestingEnabled && (
                     <div>
                       <label className="block text-white/80 text-sm font-medium mb-3">
@@ -1330,7 +1550,6 @@
                           })()}
                         </div>
                       )}
->>>>>>> f7c4cafd
                     </div>
                   )}
                 </div>
